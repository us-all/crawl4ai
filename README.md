--- conflicted
+++ resolved
@@ -14,7 +14,6 @@
 ## Recent Changes 
 
 ### v0.2.5
-<<<<<<< HEAD
 - 🌟 Added six important hooks to the crawler:
   - 🟢 on_driver_created: Called when the driver is ready for initializations.
   - 🔵 before_get_url: Called right before Selenium fetches the URL.
@@ -22,9 +21,7 @@
   - 🟠 before_return_html: Called when the data is parsed and ready.
   - 🟡 on_user_agent_updated: Called when the user changes the user_agent, causing the driver to reinitialize.
 - 📄 Added an example in [`quickstart.py`](https://github.com/unclecode/crawl4ai/blob/main/docs/examples/quickstart.py) in the example folder under the docs.
-=======
 - ✨ Maintaining the semantic context of inline tags (e.g., abbreviation, DEL, INS) for improved LLM-friendliness.
->>>>>>> 2f246d19
 
 ### v0.2.4
 - 🐞 Resolve the issue with the long url. (Issue #22)
